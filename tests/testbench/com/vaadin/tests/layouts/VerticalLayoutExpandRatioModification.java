--- conflicted
+++ resolved
@@ -1,6 +1,6 @@
 package com.vaadin.tests.layouts;
 
-import com.vaadin.tests.components.AbstractTestCase;
+import com.vaadin.tests.components.TestBase;
 import com.vaadin.ui.Button;
 import com.vaadin.ui.Button.ClickEvent;
 import com.vaadin.ui.Button.ClickListener;
@@ -9,8 +9,8 @@
 import com.vaadin.ui.TextField;
 import com.vaadin.ui.VerticalLayout;
 
-public class VerticalLayoutExpandRatioModification extends AbstractTestCase
-        implements ClickListener {
+public class VerticalLayoutExpandRatioModification extends TestBase implements
+        ClickListener {
 
     private boolean isVisible = false;
     private VerticalLayout mainLayout;
@@ -19,16 +19,11 @@
     private Button button;
 
     @Override
-<<<<<<< HEAD
     public void setup() {
-        LegacyWindow main = new LegacyWindow("The Main Window");
-=======
-    public void init() {
-        Window main = new Window("The Main Window");
->>>>>>> 257d49fc
+        LegacyWindow main = getMainWindow();
+
         mainLayout = new VerticalLayout();
         main.setContent(mainLayout);
-        setMainWindow(main);
 
         // The upper layout
         vl1 = new VerticalLayout();
@@ -60,6 +55,7 @@
         vl2.setSizeFull();
     }
 
+    @Override
     public void buttonClick(ClickEvent event) {
         if (isVisible) {
             mainLayout.setExpandRatio(vl2, 0);
