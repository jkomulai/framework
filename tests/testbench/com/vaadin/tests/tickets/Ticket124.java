<<<<<<< HEAD
package com.vaadin.tests.tickets;

import com.vaadin.Application;
import com.vaadin.ui.Button;
import com.vaadin.ui.Button.ClickEvent;
import com.vaadin.ui.Button.ClickListener;
import com.vaadin.ui.GridLayout;
import com.vaadin.ui.Label;
import com.vaadin.ui.Label.ContentMode;
import com.vaadin.ui.Root.LegacyWindow;
import com.vaadin.ui.TextField;

public class Ticket124 extends Application.LegacyApplication {

    private TextField tf;
    private GridLayout gl;

    @Override
    public void init() {
        LegacyWindow w = new LegacyWindow(
                "#124: Insert & remove row for GridLayout");
        setMainWindow(w);
        setTheme("tests-tickets");
        // gl = new GridLayout(4, 4);
        gl = new GridLayout(2, 2);

        tf = new TextField("Row nr");
        Button insert = new Button("Insert row", new ClickListener() {

            public void buttonClick(ClickEvent event) {
                insertRow();

            }
        });
        Button delete = new Button("Delete row", new ClickListener() {

            public void buttonClick(ClickEvent event) {
                deleteRow();

            }
        });

        // gl.addComponent(new Label("0-0"), 0, 0);
        // gl.addComponent(new Label("0-1"), 1, 0);
        gl.addComponent(new Label("1-0"), 1, 0);
        gl.addComponent(new Label("1-1"), 1, 1);
        gl.addComponent(new Label("0,0-1,0"), 0, 0, 1, 0);
        gl.addComponent(new Label("2,0-3,0"), 2, 0, 3, 0);
        Label l = new Label("Large cell 0,1-2,2<br/>yadayada<br/>lorem ipsum");
        l.setContentMode(ContentMode.XHTML);
        gl.addComponent(l, 0, 1, 2, 2);
        gl.addComponent(new Label("3-1"), 3, 1);
        gl.addComponent(new Label("3,2-3,3"), 3, 2, 3, 3);
        gl.addComponent(tf, 0, 3);
        gl.addComponent(insert, 1, 3);
        gl.addComponent(delete, 2, 3);

        gl.setStyleName("border");
        w.addComponent(gl);
    }

    protected void deleteRow() {
        int pos = Integer.parseInt(tf.getValue().toString());
        gl.removeRow(pos);

    }

    protected void clearRow() {
        int pos = Integer.parseInt(tf.getValue().toString());
        for (int col = 0; col < gl.getColumns(); col++) {
            try {
                gl.removeComponent(col, pos);
            } catch (Exception e) {
                e.printStackTrace();
            }
        }

    }

    protected void insertRow() {
        int pos = Integer.parseInt(tf.getValue().toString());
        gl.insertRow(pos);
        try {
            TextField t = new TextField("", "Newly added row");
            t.setWidth("100%");
            gl.addComponent(t, 0, pos, 3, pos);
        } catch (Exception e) {
            // TODO: handle exception
        }
    }

}
=======
package com.vaadin.tests.tickets;

import com.vaadin.Application;
import com.vaadin.ui.Button;
import com.vaadin.ui.Button.ClickEvent;
import com.vaadin.ui.Button.ClickListener;
import com.vaadin.ui.GridLayout;
import com.vaadin.ui.Label;
import com.vaadin.ui.TextField;
import com.vaadin.ui.Window;

public class Ticket124 extends Application {

    private TextField tf;
    private GridLayout gl;

    @Override
    public void init() {
        Window w = new Window("#124: Insert & remove row for GridLayout");
        setMainWindow(w);
        setTheme("tests-tickets");
        // gl = new GridLayout(4, 4);
        gl = new GridLayout(2, 2);

        tf = new TextField("Row nr");
        Button insert = new Button("Insert row", new ClickListener() {

            public void buttonClick(ClickEvent event) {
                insertRow();

            }
        });
        Button delete = new Button("Delete row", new ClickListener() {

            public void buttonClick(ClickEvent event) {
                deleteRow();

            }
        });

        // gl.addComponent(new Label("0-0"), 0, 0);
        // gl.addComponent(new Label("0-1"), 1, 0);
        gl.addComponent(new Label("1-0"), 1, 0);
        gl.addComponent(new Label("1-1"), 1, 1);
        gl.addComponent(new Label("0,0-1,0"), 0, 0, 1, 0);
        gl.addComponent(new Label("2,0-3,0"), 2, 0, 3, 0);
        Label l = new Label("Large cell 0,1-2,2<br/>yadayada<br/>lorem ipsum");
        l.setContentMode(Label.CONTENT_XHTML);
        gl.addComponent(l, 0, 1, 2, 2);
        gl.addComponent(new Label("3-1"), 3, 1);
        gl.addComponent(new Label("3,2-3,3"), 3, 2, 3, 3);
        gl.addComponent(tf, 0, 3);
        gl.addComponent(insert, 1, 3);
        gl.addComponent(delete, 2, 3);

        gl.setStyleName("border");
        w.addComponent(gl);
    }

    protected void deleteRow() {
        int pos = Integer.parseInt(tf.getValue().toString());
        gl.removeRow(pos);

    }

    protected void clearRow() {
        int pos = Integer.parseInt(tf.getValue().toString());
        for (int col = 0; col < gl.getColumns(); col++) {
            try {
                gl.removeComponent(col, pos);
            } catch (Exception e) {
                e.printStackTrace();
            }
        }

    }

    protected void insertRow() {
        int pos = Integer.parseInt(tf.getValue().toString());
        gl.insertRow(pos);
        try {
            TextField t = new TextField("", "Newly added row");
            t.setWidth("100%");
            gl.addComponent(t, 0, pos, 3, pos);
        } catch (Exception e) {
            // TODO: handle exception
        }
    }

}
>>>>>>> 116cd1f2
<|MERGE_RESOLUTION|>--- conflicted
+++ resolved
@@ -1,4 +1,3 @@
-<<<<<<< HEAD
 package com.vaadin.tests.tickets;
 
 import com.vaadin.Application;
@@ -90,96 +89,4 @@
         }
     }
 
-}
-=======
-package com.vaadin.tests.tickets;
-
-import com.vaadin.Application;
-import com.vaadin.ui.Button;
-import com.vaadin.ui.Button.ClickEvent;
-import com.vaadin.ui.Button.ClickListener;
-import com.vaadin.ui.GridLayout;
-import com.vaadin.ui.Label;
-import com.vaadin.ui.TextField;
-import com.vaadin.ui.Window;
-
-public class Ticket124 extends Application {
-
-    private TextField tf;
-    private GridLayout gl;
-
-    @Override
-    public void init() {
-        Window w = new Window("#124: Insert & remove row for GridLayout");
-        setMainWindow(w);
-        setTheme("tests-tickets");
-        // gl = new GridLayout(4, 4);
-        gl = new GridLayout(2, 2);
-
-        tf = new TextField("Row nr");
-        Button insert = new Button("Insert row", new ClickListener() {
-
-            public void buttonClick(ClickEvent event) {
-                insertRow();
-
-            }
-        });
-        Button delete = new Button("Delete row", new ClickListener() {
-
-            public void buttonClick(ClickEvent event) {
-                deleteRow();
-
-            }
-        });
-
-        // gl.addComponent(new Label("0-0"), 0, 0);
-        // gl.addComponent(new Label("0-1"), 1, 0);
-        gl.addComponent(new Label("1-0"), 1, 0);
-        gl.addComponent(new Label("1-1"), 1, 1);
-        gl.addComponent(new Label("0,0-1,0"), 0, 0, 1, 0);
-        gl.addComponent(new Label("2,0-3,0"), 2, 0, 3, 0);
-        Label l = new Label("Large cell 0,1-2,2<br/>yadayada<br/>lorem ipsum");
-        l.setContentMode(Label.CONTENT_XHTML);
-        gl.addComponent(l, 0, 1, 2, 2);
-        gl.addComponent(new Label("3-1"), 3, 1);
-        gl.addComponent(new Label("3,2-3,3"), 3, 2, 3, 3);
-        gl.addComponent(tf, 0, 3);
-        gl.addComponent(insert, 1, 3);
-        gl.addComponent(delete, 2, 3);
-
-        gl.setStyleName("border");
-        w.addComponent(gl);
-    }
-
-    protected void deleteRow() {
-        int pos = Integer.parseInt(tf.getValue().toString());
-        gl.removeRow(pos);
-
-    }
-
-    protected void clearRow() {
-        int pos = Integer.parseInt(tf.getValue().toString());
-        for (int col = 0; col < gl.getColumns(); col++) {
-            try {
-                gl.removeComponent(col, pos);
-            } catch (Exception e) {
-                e.printStackTrace();
-            }
-        }
-
-    }
-
-    protected void insertRow() {
-        int pos = Integer.parseInt(tf.getValue().toString());
-        gl.insertRow(pos);
-        try {
-            TextField t = new TextField("", "Newly added row");
-            t.setWidth("100%");
-            gl.addComponent(t, 0, pos, 3, pos);
-        } catch (Exception e) {
-            // TODO: handle exception
-        }
-    }
-
-}
->>>>>>> 116cd1f2
+}