--- conflicted
+++ resolved
@@ -1,4 +1,3 @@
-<<<<<<< HEAD
 package com.vaadin.tests.tickets;
 
 import java.util.Iterator;
@@ -64,70 +63,4 @@
         });
     }
 
-}
-=======
-package com.vaadin.tests.tickets;
-
-import java.util.Iterator;
-import java.util.LinkedList;
-
-import com.vaadin.ui.AbstractField;
-import com.vaadin.ui.Button;
-import com.vaadin.ui.Button.ClickEvent;
-import com.vaadin.ui.Label;
-import com.vaadin.ui.Select;
-import com.vaadin.ui.Window;
-
-public class Ticket1819 extends com.vaadin.Application {
-
-    LinkedList<Select> listOfAllFields = new LinkedList<Select>();
-
-    @Override
-    public void init() {
-
-        final Window main = new Window("#1819");
-        setMainWindow(main);
-
-        com.vaadin.ui.Select s;
-
-        s = new Select("Select with null selection allowed");
-        s.setNullSelectionAllowed(true);
-        listOfAllFields.add(s);
-
-        s = new Select("Select with null selection NOT allowed");
-        s.setNullSelectionAllowed(false);
-        listOfAllFields.add(s);
-
-        for (Iterator<Select> i = listOfAllFields.iterator(); i.hasNext();) {
-            s = i.next();
-            main.addComponent(s);
-            s.addItem("-null-");
-            s.addItem("");
-            s.addItem("foo");
-            s.addItem("bar");
-            s.setNullSelectionItemId("-null-");
-            s.setImmediate(true);
-        }
-
-        Button checkValidity = new Button("Check validity of the fields");
-        main.addComponent(checkValidity);
-        checkValidity.addListener(new Button.ClickListener() {
-
-            public void buttonClick(ClickEvent event) {
-                StringBuffer msg = new StringBuffer();
-                for (Iterator<Select> i = listOfAllFields.iterator(); i
-                        .hasNext();) {
-                    AbstractField af = i.next();
-                    msg.append("<h1>" + af.getCaption() + "</h1>\n");
-                    msg.append("Value=" + af.getValue() + "<br/>\n");
-                }
-                Window w = new Window("Status of the fields");
-                w.setModal(true);
-                w.addComponent(new Label(msg.toString(), Label.CONTENT_XHTML));
-                main.addWindow(w);
-            }
-        });
-    }
-
-}
->>>>>>> 116cd1f2
+}