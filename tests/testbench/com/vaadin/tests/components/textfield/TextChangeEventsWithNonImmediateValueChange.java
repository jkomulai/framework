--- conflicted
+++ resolved
@@ -32,11 +32,7 @@
         tf.addListener(new ValueChangeListener() {
 
             public void valueChange(ValueChangeEvent event) {
-<<<<<<< HEAD
-                l.log("Value change:" + event.getProperty().getValue());
-=======
-                l.log("Value change: '" + event.getProperty().toString() + "'");
->>>>>>> dd786ffd
+                l.log("Value change: '" + event.getProperty().getValue() + "'");
             }
         });
 
