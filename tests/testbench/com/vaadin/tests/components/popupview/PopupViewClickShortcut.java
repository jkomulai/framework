package com.vaadin.tests.components.popupview;

import com.vaadin.event.ShortcutAction.KeyCode;
import com.vaadin.event.ShortcutAction.ModifierKey;
import com.vaadin.tests.components.TestBase;
import com.vaadin.tests.util.Log;
import com.vaadin.ui.Button;
import com.vaadin.ui.Button.ClickEvent;
import com.vaadin.ui.ComponentContainer;
import com.vaadin.ui.Layout;
import com.vaadin.ui.PopupView;
import com.vaadin.ui.Table;
import com.vaadin.ui.VerticalLayout;
import com.vaadin.ui.Window;

public class PopupViewClickShortcut extends TestBase {

    private Window sub = new Window("Table", makeTable("Subwindow", KeyCode.S));

    private Log log = new Log(5);

    @Override
    protected void setup() {
        sub.center();
        getMainWindow().addWindow(sub);
        addComponent(log);
        addComponent(new PopupView("Show popup table", makeTable("Popup",
                KeyCode.P)));
        addComponent(makeTable("Main window", KeyCode.M));
        sub.addComponent(new PopupView("Show popup table", makeTable(
                "Subwindow popup", KeyCode.U)));
    }

    private ComponentContainer makeTable(final String caption, int keyCode) {
        final Table t = new Table();
        t.setSelectable(true);
        t.setHeight("200px");
        t.setWidth("200px");
        t.addContainerProperty("foo", String.class, "foo");
        for (int i = 0; i < 5; i++) {
            t.addItem(new String[] { "foo " + i }, i);
        }

        final Layout l = new VerticalLayout();
        l.setCaption(caption);
        l.setWidth(null);

        Button b = new Button("Submit " + caption + " (Ctrl+Alt+"
                + String.valueOf(Character.toChars(keyCode)) + ")",
                new Button.ClickListener() {
                    private int i = 5;

<<<<<<< HEAD
            @Override
            public void buttonClick(ClickEvent event) {
                log.log("Submitted from "
                        + event.getButton().getParent().getCaption());
                t.addItem(new String[] { "added " + i++ }, i);
            }
        });
        b.setClickShortcut(keyCode, ModifierKey.ALT);
=======
                    public void buttonClick(ClickEvent event) {
                        log.log("Submitted from "
                                + event.getButton().getParent().getCaption());
                        t.addItem(new String[] { "added " + i++ }, i);
                    }
                });
        b.setClickShortcut(keyCode, ModifierKey.CTRL, ModifierKey.ALT);
>>>>>>> 64c7bbb5

        l.addComponent(t);
        l.addComponent(b);

        return l;
    }

    @Override
    protected String getDescription() {
        return "Enter ClickShortcut does not work with PopupView";
    }

    @Override
    protected Integer getTicketNumber() {
        return 8193;
    }

}<|MERGE_RESOLUTION|>--- conflicted
+++ resolved
@@ -50,16 +50,7 @@
                 new Button.ClickListener() {
                     private int i = 5;
 
-<<<<<<< HEAD
-            @Override
-            public void buttonClick(ClickEvent event) {
-                log.log("Submitted from "
-                        + event.getButton().getParent().getCaption());
-                t.addItem(new String[] { "added " + i++ }, i);
-            }
-        });
-        b.setClickShortcut(keyCode, ModifierKey.ALT);
-=======
+                    @Override
                     public void buttonClick(ClickEvent event) {
                         log.log("Submitted from "
                                 + event.getButton().getParent().getCaption());
@@ -67,7 +58,6 @@
                     }
                 });
         b.setClickShortcut(keyCode, ModifierKey.CTRL, ModifierKey.ALT);
->>>>>>> 64c7bbb5
 
         l.addComponent(t);
         l.addComponent(b);
