--- conflicted
+++ resolved
@@ -1,4 +1,3 @@
-<<<<<<< HEAD
 package com.vaadin.tests.components.splitpanel;
 
 import com.vaadin.terminal.Sizeable;
@@ -126,133 +125,4 @@
         log(event.getClass().getSimpleName() + ": " + event.getButtonName()
                 + " at " + event.getRelativeX() + "," + event.getRelativeY());
     }
-}
-=======
-package com.vaadin.tests.components.splitpanel;
-
-import com.vaadin.terminal.Sizeable;
-import com.vaadin.tests.components.AbstractLayoutTest;
-import com.vaadin.ui.AbstractSplitPanel;
-import com.vaadin.ui.AbstractSplitPanel.SplitterClickEvent;
-import com.vaadin.ui.AbstractSplitPanel.SplitterClickListener;
-
-public abstract class AbstractSplitPanelTest<T extends AbstractSplitPanel>
-        extends AbstractLayoutTest<T> implements SplitterClickListener {
-
-    private Command<T, Boolean> splitterClickListenerCommand = new Command<T, Boolean>() {
-
-        public void execute(T c, Boolean value, Object data) {
-            if (value) {
-                c.addListener((SplitterClickListener) AbstractSplitPanelTest.this);
-            } else {
-                c.removeListener((SplitterClickListener) AbstractSplitPanelTest.this);
-            }
-
-        }
-    };
-    private Command<T, SplitPosition> setSplitPositionCommand = new Command<T, AbstractSplitPanelTest.SplitPosition>() {
-        public void execute(T c, SplitPosition value, Object data) {
-            value.apply(c);
-        }
-    };
-    private Command<T, Boolean> splitterLockCommand = new Command<T, Boolean>() {
-
-        public void execute(T c, Boolean value, Object data) {
-            c.setLocked(value);
-        }
-    };
-
-    @Override
-    protected void createActions() {
-        super.createActions();
-        createSetSplitPositionAction(CATEGORY_FEATURES);
-        createSplitterClickListenerAction(CATEGORY_LISTENERS);
-        createSplitterLockAction(CATEGORY_FEATURES);
-
-        // Default to 100% x 100% as SplitPanel does not work as undefined
-        for (T c : getTestComponents()) {
-            c.setSizeFull();
-        }
-    }
-
-    private void createSplitterLockAction(String categoryFeatures) {
-        createBooleanAction("Splitter locked", categoryFeatures, false,
-                splitterLockCommand);
-
-    }
-
-    public static class SplitPosition {
-
-        private boolean reverse = false;
-        private int position;
-        private int unit;
-        private String posString;
-
-        public SplitPosition(String pos) {
-            this.posString = pos;
-            if (pos.startsWith("-")) {
-                reverse = true;
-                pos = pos.substring(1);
-            }
-
-            if (pos.endsWith("px")) {
-                position = Integer.parseInt(pos.substring(0, pos.length() - 2));
-                unit = Sizeable.UNITS_PIXELS;
-            } else if (pos.endsWith("%")) {
-                position = Integer.parseInt(pos.substring(0, pos.length() - 1));
-                unit = Sizeable.UNITS_PERCENTAGE;
-            } else {
-                throw new RuntimeException("Could not parse " + pos);
-            }
-        }
-
-        public void apply(AbstractSplitPanel sp) {
-            sp.setSplitPosition(position, unit, reverse);
-        }
-
-        @Override
-        public String toString() {
-            return posString;
-        }
-    }
-
-    private void createSetSplitPositionAction(String categoryFeatures) {
-        String subCategory = "Set splitter position";
-        createCategory(subCategory, categoryFeatures);
-
-        createClickAction("0px from left/top", subCategory,
-                setSplitPositionCommand, new SplitPosition("0px"));
-        createClickAction("200px from left/top", subCategory,
-                setSplitPositionCommand, new SplitPosition("200px"));
-        createClickAction("0px from right/bottom", subCategory,
-                setSplitPositionCommand, new SplitPosition("-0px"));
-        createClickAction("200px from right/bottom", subCategory,
-                setSplitPositionCommand, new SplitPosition("-200px"));
-
-        createClickAction("0% from left/top", subCategory,
-                setSplitPositionCommand, new SplitPosition("0%"));
-        createClickAction("0% from right/bottom", subCategory,
-                setSplitPositionCommand, new SplitPosition("-0%"));
-        createClickAction("50% from left/top", subCategory,
-                setSplitPositionCommand, new SplitPosition("50%"));
-        createClickAction("50% from right/bottom", subCategory,
-                setSplitPositionCommand, new SplitPosition("-50%"));
-        createClickAction("100% from left/top", subCategory,
-                setSplitPositionCommand, new SplitPosition("100%"));
-        createClickAction("100% from right/bottom", subCategory,
-                setSplitPositionCommand, new SplitPosition("-100%"));
-
-    }
-
-    private void createSplitterClickListenerAction(String category) {
-        createBooleanAction("SplitterClickListener", category, false,
-                splitterClickListenerCommand);
-
-    }
-
-    public void splitterClick(SplitterClickEvent event) {
-        log(event.getClass().getSimpleName() + ": " + event.getButtonName()
-                + " at " + event.getRelativeX() + "," + event.getRelativeY());
-    }
-}
->>>>>>> 116cd1f2
+}