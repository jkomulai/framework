--- conflicted
+++ resolved
@@ -1,4 +1,3 @@
-<<<<<<< HEAD
 /* 
 @VaadinApache2LicenseForJavaFiles@
  */
@@ -128,135 +127,4 @@
         return textInputAllowed;
     }
 
-}
-=======
-/* 
-@VaadinApache2LicenseForJavaFiles@
- */
-
-package com.vaadin.ui;
-
-import java.util.Collection;
-
-import com.vaadin.data.Container;
-import com.vaadin.terminal.PaintException;
-import com.vaadin.terminal.PaintTarget;
-import com.vaadin.terminal.gwt.client.ui.VFilterSelect;
-
-/**
- * A filtering dropdown single-select. Suitable for newItemsAllowed, but it's
- * turned of by default to avoid mistakes. Items are filtered based on user
- * input, and loaded dynamically ("lazy-loading") from the server. You can turn
- * on newItemsAllowed and change filtering mode (and also turn it off), but you
- * can not turn on multi-select mode.
- * 
- */
-@SuppressWarnings("serial")
-@ClientWidget(VFilterSelect.class)
-public class ComboBox extends Select {
-
-    private String inputPrompt = null;
-
-    /**
-     * If text input is not allowed, the ComboBox behaves like a pretty
-     * NativeSelect - the user can not enter any text and clicking the text
-     * field opens the drop down with options
-     */
-    private boolean textInputAllowed = true;
-
-    public ComboBox() {
-        setMultiSelect(false);
-        setNewItemsAllowed(false);
-    }
-
-    public ComboBox(String caption, Collection<?> options) {
-        super(caption, options);
-        setMultiSelect(false);
-        setNewItemsAllowed(false);
-    }
-
-    public ComboBox(String caption, Container dataSource) {
-        super(caption, dataSource);
-        setMultiSelect(false);
-        setNewItemsAllowed(false);
-    }
-
-    public ComboBox(String caption) {
-        super(caption);
-        setMultiSelect(false);
-        setNewItemsAllowed(false);
-    }
-
-    @Override
-    public void setMultiSelect(boolean multiSelect) {
-        if (multiSelect && !isMultiSelect()) {
-            throw new UnsupportedOperationException("Multiselect not supported");
-        }
-        super.setMultiSelect(multiSelect);
-    }
-
-    /**
-     * Gets the current input prompt.
-     * 
-     * @see #setInputPrompt(String)
-     * @return the current input prompt, or null if not enabled
-     */
-    public String getInputPrompt() {
-        return inputPrompt;
-    }
-
-    /**
-     * Sets the input prompt - a textual prompt that is displayed when the
-     * select would otherwise be empty, to prompt the user for input.
-     * 
-     * @param inputPrompt
-     *            the desired input prompt, or null to disable
-     */
-    public void setInputPrompt(String inputPrompt) {
-        this.inputPrompt = inputPrompt;
-        requestRepaint();
-    }
-
-    @Override
-    public void paintContent(PaintTarget target) throws PaintException {
-        if (inputPrompt != null) {
-            target.addAttribute("prompt", inputPrompt);
-        }
-        super.paintContent(target);
-
-        if (!textInputAllowed) {
-            target.addAttribute(VFilterSelect.ATTR_NO_TEXT_INPUT, true);
-        }
-    }
-
-    /**
-     * Sets whether it is possible to input text into the field or whether the
-     * field area of the component is just used to show what is selected. By
-     * disabling text input, the comboBox will work in the same way as a
-     * {@link NativeSelect}
-     * 
-     * @see #isTextInputAllowed()
-     * 
-     * @param textInputAllowed
-     *            true to allow entering text, false to just show the current
-     *            selection
-     */
-    public void setTextInputAllowed(boolean textInputAllowed) {
-        this.textInputAllowed = textInputAllowed;
-        requestRepaint();
-    }
-
-    /**
-     * Returns true if the user can enter text into the field to either filter
-     * the selections or enter a new value if {@link #isNewItemsAllowed()}
-     * returns true. If text input is disabled, the comboBox will work in the
-     * same way as a {@link NativeSelect}
-     * 
-     * @return
-     */
-    public boolean isTextInputAllowed() {
-        return textInputAllowed;
-    }
-
-}
->>>>>>> 116cd1f2
+}