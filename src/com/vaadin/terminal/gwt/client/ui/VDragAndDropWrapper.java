/*
@VaadinApache2LicenseForJavaFiles@
 */
package com.vaadin.terminal.gwt.client.ui;

import java.util.ArrayList;
import java.util.List;
import java.util.Map;

import com.google.gwt.core.client.GWT;
import com.google.gwt.core.client.JsArrayString;
import com.google.gwt.core.client.Scheduler;
import com.google.gwt.dom.client.NativeEvent;
import com.google.gwt.event.dom.client.MouseDownEvent;
import com.google.gwt.event.dom.client.MouseDownHandler;
import com.google.gwt.event.dom.client.TouchStartEvent;
import com.google.gwt.event.dom.client.TouchStartHandler;
import com.google.gwt.user.client.Command;
import com.google.gwt.user.client.Element;
import com.google.gwt.user.client.Event;
import com.google.gwt.user.client.Timer;
import com.google.gwt.user.client.ui.Widget;
import com.google.gwt.xhr.client.ReadyStateChangeHandler;
import com.google.gwt.xhr.client.XMLHttpRequest;
import com.vaadin.terminal.gwt.client.ApplicationConnection;
import com.vaadin.terminal.gwt.client.MouseEventDetails;
import com.vaadin.terminal.gwt.client.RenderInformation;
import com.vaadin.terminal.gwt.client.RenderInformation.Size;
import com.vaadin.terminal.gwt.client.Util;
import com.vaadin.terminal.gwt.client.VConsole;
import com.vaadin.terminal.gwt.client.VPaintable;
import com.vaadin.terminal.gwt.client.VPaintableMap;
import com.vaadin.terminal.gwt.client.VPaintableWidget;
import com.vaadin.terminal.gwt.client.VTooltip;
import com.vaadin.terminal.gwt.client.ValueMap;
import com.vaadin.terminal.gwt.client.ui.dd.DDUtil;
import com.vaadin.terminal.gwt.client.ui.dd.HorizontalDropLocation;
import com.vaadin.terminal.gwt.client.ui.dd.VAbstractDropHandler;
import com.vaadin.terminal.gwt.client.ui.dd.VAcceptCallback;
import com.vaadin.terminal.gwt.client.ui.dd.VDragAndDropManager;
import com.vaadin.terminal.gwt.client.ui.dd.VDragEvent;
import com.vaadin.terminal.gwt.client.ui.dd.VDropHandler;
import com.vaadin.terminal.gwt.client.ui.dd.VHasDropHandler;
import com.vaadin.terminal.gwt.client.ui.dd.VHtml5DragEvent;
import com.vaadin.terminal.gwt.client.ui.dd.VHtml5File;
import com.vaadin.terminal.gwt.client.ui.dd.VTransferable;
import com.vaadin.terminal.gwt.client.ui.dd.VerticalDropLocation;

/**
 * 
 * Must have features pending:
 * 
 * drop details: locations + sizes in document hierarchy up to wrapper
 * 
 */
public class VDragAndDropWrapper extends VCustomComponent implements
        VHasDropHandler {
    public static final String DRAG_START_MODE = "dragStartMode";
    public static final String HTML5_DATA_FLAVORS = "html5-data-flavors";

    private static final String CLASSNAME = "v-ddwrapper";
    protected static final String DRAGGABLE = "draggable";

    public VDragAndDropWrapper() {
        super();
        sinkEvents(VTooltip.TOOLTIP_EVENTS);

        hookHtml5Events(getElement());
        setStyleName(CLASSNAME);
        addDomHandler(new MouseDownHandler() {
            public void onMouseDown(MouseDownEvent event) {
                if (startDrag(event.getNativeEvent())) {
                    event.preventDefault(); // prevent text selection
                }
            }
        }, MouseDownEvent.getType());

        addDomHandler(new TouchStartHandler() {
            public void onTouchStart(TouchStartEvent event) {
                if (startDrag(event.getNativeEvent())) {
                    /*
                     * Dont let eg. panel start scrolling.
                     */
                    event.stopPropagation();
                }
            }
        }, TouchStartEvent.getType());

        sinkEvents(Event.TOUCHEVENTS);
    }

    @Override
    public void onBrowserEvent(Event event) {
        super.onBrowserEvent(event);

        if (client != null) {
            client.handleWidgetTooltipEvent(event, this);
        }
    }

    /**
     * Starts a drag and drop operation from mousedown or touchstart event if
     * required conditions are met.
     * 
     * @param event
     * @return true if the event was handled as a drag start event
     */
    private boolean startDrag(NativeEvent event) {
        if (dragStartMode == WRAPPER || dragStartMode == COMPONENT) {
            VTransferable transferable = new VTransferable();
<<<<<<< HEAD
            transferable.setDragSource(VDragAndDropWrapper.this);
=======
            transferable.setDragSource(VPaintableMap.get(client).getPaintable(
                    VDragAndDropWrapper.this));
>>>>>>> 1d01f920

            VPaintableWidget paintable = Util.findPaintable(client,
                    (Element) event.getEventTarget().cast());
            Widget widget = paintable.getWidgetForPaintable();
            transferable.setData("component", paintable);
            VDragEvent dragEvent = VDragAndDropManager.get().startDrag(
                    transferable, event, true);

            transferable.setData("mouseDown",
                    new MouseEventDetails(event).serialize());

            if (dragStartMode == WRAPPER) {
                dragEvent.createDragImage(getElement(), true);
            } else {
                dragEvent.createDragImage(widget.getElement(), true);
            }
            return true;
        }
        return false;
    }

    protected final static int NONE = 0;
    protected final static int COMPONENT = 1;
    protected final static int WRAPPER = 2;
    protected final static int HTML5 = 3;

    protected int dragStartMode;

    ApplicationConnection client;
    VAbstractDropHandler dropHandler;
    private VDragEvent vaadinDragEvent;

    int filecounter = 0;
    Map<String, String> fileIdToReceiver;
    ValueMap html5DataFlavors;
    private Element dragStartElement;

    protected void initDragStartMode() {
        Element div = getElement();
        if (dragStartMode == HTML5) {
            if (dragStartElement == null) {
                dragStartElement = getDragStartElement();
                dragStartElement.setPropertyBoolean(DRAGGABLE, true);
                VConsole.log("draggable = "
                        + dragStartElement.getPropertyBoolean(DRAGGABLE));
                hookHtml5DragStart(dragStartElement);
                VConsole.log("drag start listeners hooked.");
            }
        } else {
            dragStartElement = null;
            if (div.hasAttribute(DRAGGABLE)) {
                div.removeAttribute(DRAGGABLE);
            }
        }
    }

    protected Element getDragStartElement() {
        return getElement();
    }

    private boolean uploading;

    private ReadyStateChangeHandler readyStateChangeHandler = new ReadyStateChangeHandler() {
        public void onReadyStateChange(XMLHttpRequest xhr) {
            if (xhr.getReadyState() == XMLHttpRequest.DONE) {
                // visit server for possible
                // variable changes
                client.sendPendingVariableChanges();
                uploading = false;
                startNextUpload();
                xhr.clearOnReadyStateChange();
            }
        }
    };
    private Timer dragleavetimer;

    void startNextUpload() {
        Scheduler.get().scheduleDeferred(new Command() {

            public void execute() {
                if (!uploading) {
                    if (fileIds.size() > 0) {

                        uploading = true;
                        final Integer fileId = fileIds.remove(0);
                        VHtml5File file = files.remove(0);
                        final String receiverUrl = client
                                .translateVaadinUri(fileIdToReceiver
                                        .remove(fileId.toString()));
                        ExtendedXHR extendedXHR = (ExtendedXHR) ExtendedXHR
                                .create();
                        extendedXHR
                                .setOnReadyStateChange(readyStateChangeHandler);
                        extendedXHR.open("POST", receiverUrl);
                        extendedXHR.postFile(file);
                    }
                }

            }
        });

    }

    public boolean html5DragStart(VHtml5DragEvent event) {
        if (dragStartMode == HTML5) {
            /*
             * Populate html5 payload with dataflavors from the serverside
             */
            JsArrayString flavors = html5DataFlavors.getKeyArray();
            for (int i = 0; i < flavors.length(); i++) {
                String flavor = flavors.get(i);
                event.setHtml5DataFlavor(flavor,
                        html5DataFlavors.getString(flavor));
            }
            event.setEffectAllowed("copy");
            return true;
        }
        return false;
    }

    public boolean html5DragEnter(VHtml5DragEvent event) {
        if (dropHandler == null) {
            return true;
        }
        try {
            if (dragleavetimer != null) {
                // returned quickly back to wrapper
                dragleavetimer.cancel();
                dragleavetimer = null;
            }
            if (VDragAndDropManager.get().getCurrentDropHandler() != getDropHandler()) {
                VTransferable transferable = new VTransferable();
                transferable.setDragSource(VPaintableMap.get(client)
                        .getPaintable(this));

                vaadinDragEvent = VDragAndDropManager.get().startDrag(
                        transferable, event, false);
                VDragAndDropManager.get().setCurrentDropHandler(
                        getDropHandler());
            }
            try {
                event.preventDefault();
                event.stopPropagation();
            } catch (Exception e) {
                // VConsole.log("IE9 fails");
            }
            return false;
        } catch (Exception e) {
            GWT.getUncaughtExceptionHandler().onUncaughtException(e);
            return true;
        }
    }

    public boolean html5DragLeave(VHtml5DragEvent event) {
        if (dropHandler == null) {
            return true;
        }

        try {
            dragleavetimer = new Timer() {
                @Override
                public void run() {
                    // Yes, dragleave happens before drop. Makes no sense to me.
                    // IMO shouldn't fire leave at all if drop happens (I guess
                    // this
                    // is what IE does).
                    // In Vaadin we fire it only if drop did not happen.
                    if (vaadinDragEvent != null
                            && VDragAndDropManager.get()
                                    .getCurrentDropHandler() == getDropHandler()) {
                        VDragAndDropManager.get().interruptDrag();
                    }
                }
            };
            dragleavetimer.schedule(350);
            try {
                event.preventDefault();
                event.stopPropagation();
            } catch (Exception e) {
                // VConsole.log("IE9 fails");
            }
            return false;
        } catch (Exception e) {
            GWT.getUncaughtExceptionHandler().onUncaughtException(e);
            return true;
        }
    }

    public boolean html5DragOver(VHtml5DragEvent event) {
        if (dropHandler == null) {
            return true;
        }

        if (dragleavetimer != null) {
            // returned quickly back to wrapper
            dragleavetimer.cancel();
            dragleavetimer = null;
        }

        vaadinDragEvent.setCurrentGwtEvent(event);
        getDropHandler().dragOver(vaadinDragEvent);

        String s = event.getEffectAllowed();
        if ("all".equals(s) || s.contains("opy")) {
            event.setDropEffect("copy");
        } else {
            event.setDropEffect(s);
        }

        try {
            event.preventDefault();
            event.stopPropagation();
        } catch (Exception e) {
            // VConsole.log("IE9 fails");
        }
        return false;
    }

    public boolean html5DragDrop(VHtml5DragEvent event) {
        if (dropHandler == null || !currentlyValid) {
            return true;
        }
        try {

            VTransferable transferable = vaadinDragEvent.getTransferable();

            JsArrayString types = event.getTypes();
            for (int i = 0; i < types.length(); i++) {
                String type = types.get(i);
                if (isAcceptedType(type)) {
                    String data = event.getDataAsText(type);
                    if (data != null) {
                        transferable.setData(type, data);
                    }
                }
            }

            int fileCount = event.getFileCount();
            if (fileCount > 0) {
                transferable.setData("filecount", fileCount);
                for (int i = 0; i < fileCount; i++) {
                    final int fileId = filecounter++;
                    final VHtml5File file = event.getFile(i);
                    transferable.setData("fi" + i, "" + fileId);
                    transferable.setData("fn" + i, file.getName());
                    transferable.setData("ft" + i, file.getType());
                    transferable.setData("fs" + i, file.getSize());
                    queueFilePost(fileId, file);
                }

            }

            VDragAndDropManager.get().endDrag();
            vaadinDragEvent = null;
            try {
                event.preventDefault();
                event.stopPropagation();
            } catch (Exception e) {
                // VConsole.log("IE9 fails");
            }
            return false;
        } catch (Exception e) {
            GWT.getUncaughtExceptionHandler().onUncaughtException(e);
            return true;
        }

    }

    protected String[] acceptedTypes = new String[] { "Text", "Url",
            "text/html", "text/plain", "text/rtf" };

    private boolean isAcceptedType(String type) {
        for (String t : acceptedTypes) {
            if (t.equals(type)) {
                return true;
            }
        }
        return false;
    }

    static class ExtendedXHR extends XMLHttpRequest {

        protected ExtendedXHR() {
        }

        public final native void postFile(VHtml5File file)
        /*-{

            this.setRequestHeader('Content-Type', 'multipart/form-data');
            this.send(file);
        }-*/;

    }

    /**
     * Currently supports only FF36 as no other browser supports natively File
     * api.
     * 
     * @param fileId
     * @param data
     */
    List<Integer> fileIds = new ArrayList<Integer>();
    List<VHtml5File> files = new ArrayList<VHtml5File>();

    private void queueFilePost(final int fileId, final VHtml5File file) {
        fileIds.add(fileId);
        files.add(file);
    }

    private String getPid() {
        return VPaintableMap.get(client).getPid((VPaintable) this);
    }

    public VDropHandler getDropHandler() {
        return dropHandler;
    }

    protected VerticalDropLocation verticalDropLocation;
    protected HorizontalDropLocation horizontalDropLocation;
    private VerticalDropLocation emphasizedVDrop;
    private HorizontalDropLocation emphasizedHDrop;

    /**
     * Flag used by html5 dd
     */
    private boolean currentlyValid;

    private static final String OVER_STYLE = "v-ddwrapper-over";

    public class CustomDropHandler extends VAbstractDropHandler {

        @Override
        public void dragEnter(VDragEvent drag) {
            updateDropDetails(drag);
            currentlyValid = false;
            super.dragEnter(drag);
        }

        @Override
        public void dragLeave(VDragEvent drag) {
            deEmphasis(true);
            dragleavetimer = null;
        }

        @Override
        public void dragOver(final VDragEvent drag) {
            boolean detailsChanged = updateDropDetails(drag);
            if (detailsChanged) {
                currentlyValid = false;
                validate(new VAcceptCallback() {
                    public void accepted(VDragEvent event) {
                        dragAccepted(drag);
                    }
                }, drag);
            }
        }

        @Override
        public boolean drop(VDragEvent drag) {
            deEmphasis(true);

            Map<String, Object> dd = drag.getDropDetails();

            // this is absolute layout based, and we may want to set
            // component
            // relatively to where the drag ended.
            // need to add current location of the drop area

            int absoluteLeft = getAbsoluteLeft();
            int absoluteTop = getAbsoluteTop();

            dd.put("absoluteLeft", absoluteLeft);
            dd.put("absoluteTop", absoluteTop);

            if (verticalDropLocation != null) {
                dd.put("verticalLocation", verticalDropLocation.toString());
                dd.put("horizontalLocation", horizontalDropLocation.toString());
            }

            return super.drop(drag);
        }

        @Override
        protected void dragAccepted(VDragEvent drag) {
            currentlyValid = true;
            emphasis(drag);
        }

        @Override
        public VPaintableWidget getPaintable() {
            return VPaintableMap.get(client).getPaintable(
                    VDragAndDropWrapper.this);
        }

        public ApplicationConnection getApplicationConnection() {
            return client;
        }

    }

    protected native void hookHtml5DragStart(Element el)
    /*-{
        var me = this;
        el.addEventListener("dragstart",  function(ev) {
            return me.@com.vaadin.terminal.gwt.client.ui.VDragAndDropWrapper::html5DragStart(Lcom/vaadin/terminal/gwt/client/ui/dd/VHtml5DragEvent;)(ev);
        }, false);
    }-*/;

    /**
     * Prototype code, memory leak risk.
     * 
     * @param el
     */
    protected native void hookHtml5Events(Element el)
    /*-{
            var me = this;

            el.addEventListener("dragenter",  function(ev) {
                return me.@com.vaadin.terminal.gwt.client.ui.VDragAndDropWrapper::html5DragEnter(Lcom/vaadin/terminal/gwt/client/ui/dd/VHtml5DragEvent;)(ev);
            }, false);

            el.addEventListener("dragleave",  function(ev) {
                return me.@com.vaadin.terminal.gwt.client.ui.VDragAndDropWrapper::html5DragLeave(Lcom/vaadin/terminal/gwt/client/ui/dd/VHtml5DragEvent;)(ev);
            }, false);

            el.addEventListener("dragover",  function(ev) {
                return me.@com.vaadin.terminal.gwt.client.ui.VDragAndDropWrapper::html5DragOver(Lcom/vaadin/terminal/gwt/client/ui/dd/VHtml5DragEvent;)(ev);
            }, false);

            el.addEventListener("drop",  function(ev) {
                return me.@com.vaadin.terminal.gwt.client.ui.VDragAndDropWrapper::html5DragDrop(Lcom/vaadin/terminal/gwt/client/ui/dd/VHtml5DragEvent;)(ev);
            }, false);
    }-*/;

    public boolean updateDropDetails(VDragEvent drag) {
        VerticalDropLocation oldVL = verticalDropLocation;
        verticalDropLocation = DDUtil.getVerticalDropLocation(getElement(),
                drag.getCurrentGwtEvent(), 0.2);
        drag.getDropDetails().put("verticalLocation",
                verticalDropLocation.toString());
        HorizontalDropLocation oldHL = horizontalDropLocation;
        horizontalDropLocation = DDUtil.getHorizontalDropLocation(getElement(),
                drag.getCurrentGwtEvent(), 0.2);
        drag.getDropDetails().put("horizontalLocation",
                horizontalDropLocation.toString());
        if (oldHL != horizontalDropLocation || oldVL != verticalDropLocation) {
            return true;
        } else {
            return false;
        }
    }

    protected void deEmphasis(boolean doLayout) {
        Size size = null;
        if (doLayout) {
            size = new RenderInformation.Size(getOffsetWidth(),
                    getOffsetHeight());
        }
        if (emphasizedVDrop != null) {
            VDragAndDropWrapper.setStyleName(getElement(), OVER_STYLE, false);
            VDragAndDropWrapper.setStyleName(getElement(), OVER_STYLE + "-"
                    + emphasizedVDrop.toString().toLowerCase(), false);
            VDragAndDropWrapper.setStyleName(getElement(), OVER_STYLE + "-"
                    + emphasizedHDrop.toString().toLowerCase(), false);
        }
        if (doLayout) {
            handleVaadinRelatedSizeChange(size);
        }
    }

    protected void emphasis(VDragEvent drag) {
        Size size = new RenderInformation.Size(getOffsetWidth(),
                getOffsetHeight());
        deEmphasis(false);
        VDragAndDropWrapper.setStyleName(getElement(), OVER_STYLE, true);
        VDragAndDropWrapper.setStyleName(getElement(), OVER_STYLE + "-"
                + verticalDropLocation.toString().toLowerCase(), true);
        VDragAndDropWrapper.setStyleName(getElement(), OVER_STYLE + "-"
                + horizontalDropLocation.toString().toLowerCase(), true);
        emphasizedVDrop = verticalDropLocation;
        emphasizedHDrop = horizontalDropLocation;

        // TODO build (to be an example) an emphasis mode where drag image
        // is fitted before or after the content
        handleVaadinRelatedSizeChange(size);

    }

    protected void handleVaadinRelatedSizeChange(Size originalSize) {
        if (isDynamicHeight() || isDynamicWidth()) {
            if (!originalSize.equals(new RenderInformation.Size(
                    getOffsetWidth(), getOffsetHeight()))) {
                Util.notifyParentOfSizeChange(VDragAndDropWrapper.this, false);
            }
        }
        client.handleComponentRelativeSize(VDragAndDropWrapper.this);
        Util.notifyParentOfSizeChange(this, false);

    }

}<|MERGE_RESOLUTION|>--- conflicted
+++ resolved
@@ -108,12 +108,8 @@
     private boolean startDrag(NativeEvent event) {
         if (dragStartMode == WRAPPER || dragStartMode == COMPONENT) {
             VTransferable transferable = new VTransferable();
-<<<<<<< HEAD
-            transferable.setDragSource(VDragAndDropWrapper.this);
-=======
             transferable.setDragSource(VPaintableMap.get(client).getPaintable(
                     VDragAndDropWrapper.this));
->>>>>>> 1d01f920
 
             VPaintableWidget paintable = Util.findPaintable(client,
                     (Element) event.getEventTarget().cast());
