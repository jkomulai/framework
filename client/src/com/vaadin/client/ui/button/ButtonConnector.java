/*
 * Copyright 2000-2013 Vaadin Ltd.
 * 
 * Licensed under the Apache License, Version 2.0 (the "License"); you may not
 * use this file except in compliance with the License. You may obtain a copy of
 * the License at
 * 
 * http://www.apache.org/licenses/LICENSE-2.0
 * 
 * Unless required by applicable law or agreed to in writing, software
 * distributed under the License is distributed on an "AS IS" BASIS, WITHOUT
 * WARRANTIES OR CONDITIONS OF ANY KIND, either express or implied. See the
 * License for the specific language governing permissions and limitations under
 * the License.
 */

package com.vaadin.client.ui.button;

import com.google.gwt.event.dom.client.BlurEvent;
import com.google.gwt.event.dom.client.BlurHandler;
import com.google.gwt.event.dom.client.ClickEvent;
import com.google.gwt.event.dom.client.ClickHandler;
import com.google.gwt.event.dom.client.FocusEvent;
import com.google.gwt.event.dom.client.FocusHandler;
import com.google.gwt.event.shared.HandlerRegistration;
import com.google.gwt.user.client.DOM;
import com.vaadin.client.EventHelper;
import com.vaadin.client.MouseEventDetailsBuilder;
import com.vaadin.client.communication.StateChangeEvent;
import com.vaadin.client.communication.StateChangeEvent.StateChangeHandler;
import com.vaadin.client.ui.AbstractComponentConnector;
import com.vaadin.client.ui.Icon;
import com.vaadin.client.ui.VButton;
import com.vaadin.shared.MouseEventDetails;
import com.vaadin.shared.communication.FieldRpc.FocusAndBlurServerRpc;
import com.vaadin.shared.ui.Connect;
import com.vaadin.shared.ui.Connect.LoadStyle;
import com.vaadin.shared.ui.button.ButtonServerRpc;
import com.vaadin.shared.ui.button.ButtonState;
import com.vaadin.ui.Button;

@Connect(value = Button.class, loadStyle = LoadStyle.EAGER)
public class ButtonConnector extends AbstractComponentConnector implements
        BlurHandler, FocusHandler, ClickHandler {

    private HandlerRegistration focusHandlerRegistration = null;
    private HandlerRegistration blurHandlerRegistration = null;

    @Override
    public boolean delegateCaptionHandling() {
        return false;
    }

    @Override
    public void init() {
        super.init();
        getWidget().addClickHandler(this);
        getWidget().client = getConnection();
        addStateChangeHandler("errorMessage", new StateChangeHandler() {
            @Override
            public void onStateChanged(StateChangeEvent stateChangeEvent) {
                if (null != getState().errorMessage) {
                    if (getWidget().errorIndicatorElement == null) {
                        getWidget().errorIndicatorElement = DOM.createSpan();
                        getWidget().errorIndicatorElement
                                .setClassName("v-errorindicator");
                    }
                    getWidget().wrapper.insertBefore(
                            getWidget().errorIndicatorElement,
                            getWidget().captionElement);

                } else if (getWidget().errorIndicatorElement != null) {
                    getWidget().wrapper
                            .removeChild(getWidget().errorIndicatorElement);
                    getWidget().errorIndicatorElement = null;
                }
            }
        });

        addStateChangeHandler("resources", new StateChangeHandler() {
            @Override
            public void onStateChanged(StateChangeEvent stateChangeEvent) {
                if (getIcon() != null) {
                    if (getWidget().icon == null) {
                        getWidget().icon = new Icon(getConnection());
                        getWidget().wrapper.insertBefore(
                                getWidget().icon.getElement(),
                                getWidget().captionElement);
                    }
<<<<<<< HEAD
                    getWidget().icon.setUri(getIcon(), getState().iconAltText);
=======
                    getWidget().icon.setUri(getIcon());
                    getWidget().icon.setAlternateText(getState().iconAltText);
>>>>>>> 5fb05e84
                } else {
                    if (getWidget().icon != null) {
                        getWidget().wrapper.removeChild(getWidget().icon
                                .getElement());
                        getWidget().icon = null;
                    }
                }
            }
        });
    }

    @Override
    public void onStateChanged(StateChangeEvent stateChangeEvent) {
        super.onStateChanged(stateChangeEvent);
        focusHandlerRegistration = EventHelper.updateFocusHandler(this,
                focusHandlerRegistration);
        blurHandlerRegistration = EventHelper.updateBlurHandler(this,
                blurHandlerRegistration);

        if (stateChangeEvent.hasPropertyChanged("caption")
                || stateChangeEvent.hasPropertyChanged("htmlContentAllowed")) {
            // Set text
            if (getState().htmlContentAllowed) {
                getWidget().setHtml(getState().caption);
            } else {
                getWidget().setText(getState().caption);
            }
        }

        if (getWidget().icon != null
                && stateChangeEvent.hasPropertyChanged("iconAltText")) {
            getWidget().icon.setAlternateText(getState().iconAltText);
        }

        getWidget().clickShortcut = getState().clickShortcutKeyCode;
    }

    @Override
    public VButton getWidget() {
        return (VButton) super.getWidget();
    }

    @Override
    public ButtonState getState() {
        return (ButtonState) super.getState();
    }

    @Override
    public void onFocus(FocusEvent event) {
        // EventHelper.updateFocusHandler ensures that this is called only when
        // there is a listener on server side
        getRpcProxy(FocusAndBlurServerRpc.class).focus();
    }

    @Override
    public void onBlur(BlurEvent event) {
        // EventHelper.updateFocusHandler ensures that this is called only when
        // there is a listener on server side
        getRpcProxy(FocusAndBlurServerRpc.class).blur();
    }

    @Override
    public void onClick(ClickEvent event) {
        if (getState().disableOnClick) {
            // Simulate getting disabled from the server without waiting for the
            // round trip. The server-side RPC handler takes care of updating
            // the server-side state in a similar way to ensure subsequent
            // changes are properly propagated. Changing state on client is not
            // generally supported.
            getState().enabled = false;
            super.updateEnabledState(false);
            getRpcProxy(ButtonServerRpc.class).disableOnClick();
        }

        // Add mouse details
        MouseEventDetails details = MouseEventDetailsBuilder
                .buildMouseEventDetails(event.getNativeEvent(), getWidget()
                        .getElement());
        getRpcProxy(ButtonServerRpc.class).click(details);

    }
}<|MERGE_RESOLUTION|>--- conflicted
+++ resolved
@@ -87,12 +87,7 @@
                                 getWidget().icon.getElement(),
                                 getWidget().captionElement);
                     }
-<<<<<<< HEAD
                     getWidget().icon.setUri(getIcon(), getState().iconAltText);
-=======
-                    getWidget().icon.setUri(getIcon());
-                    getWidget().icon.setAlternateText(getState().iconAltText);
->>>>>>> 5fb05e84
                 } else {
                     if (getWidget().icon != null) {
                         getWidget().wrapper.removeChild(getWidget().icon
