<?xml version="1.0" encoding="UTF-8"?>
<ivysettings>
    <!-- Default ivysettings.xml stuff -->
    <include url="${ivy.default.settings.dir}/ivysettings-public.xml" />
    <include url="${ivy.default.settings.dir}/ivysettings-shared.xml" />
    <include url="${ivy.default.settings.dir}/ivysettings-local.xml" />
    <include url="${ivy.default.settings.dir}/ivysettings-main-chain.xml" />
    <include url="${ivy.default.settings.dir}/ivysettings-default-chain.xml" />

    <!-- Customized stuff -->
    <settings defaultResolver="public" />
    <resolvers>
        <ibiblio name="public" m2compatible="true" />
        <ibiblio name="vaadin-addons" usepoms="true"
            m2compatible="true" root="http://maven.vaadin.com/vaadin-addons" />
        <filesystem name="local-maven" m2compatible="true">
            <artifact
                pattern="${user.home}/.m2/repository/[organisation]/[module]/[revision]/[artifact]-[revision](-[classifier]).[ext]" />
        </filesystem>
        <filesystem name="build-temp">
            <ivy
                pattern="${ivy.settings.dir}/result/artifacts/[revision]/[module]/ivy-[revision].xml" />
            <artifact
                pattern="${ivy.settings.dir}/result/artifacts/[revision]/[module]/[artifact]-[revision](-[classifier]).[ext]" />
        </filesystem>
    </resolvers>
    <modules>
<<<<<<< HEAD
        <!-- Custom SmartSprites until 0.2.10 is released -->
        <module organisation="com.carrotsearch" name="smartsprites"
            revision="0.2.10-vaadin" resolver="custom-smartsprites" />
        <module organisation="com.vaadin" name="vaadin-testbench"
            resolver="vaadin-addons" />
=======
>>>>>>> 54ffbdb7
        <module organisation="com.vaadin" name="vaadin-buildhelpers"
            resolver="build-temp" />
        <module organisation="com.vaadin" name="vaadin-shared"
            resolver="build-temp" />
        <module organisation="com.vaadin" name="vaadin-server"
            resolver="build-temp" />
        <module organisation="com.vaadin" name="vaadin-client"
            resolver="build-temp" />
        <module organisation="com.vaadin" name="vaadin-client-compiler"
            resolver="build-temp" />
        <module organisation="com.vaadin" name="vaadin-client-compiled"
            resolver="build-temp" />
        <module organisation="com.vaadin" name="vaadin-theme-compiler"
            resolver="build-temp" />
        <module organisation="com.vaadin" name="vaadin-themes"
            resolver="build-temp" />
        <module organisation="com.vaadin" name="vaadin-push"
            resolver="build-temp" />
    </modules>


</ivysettings><|MERGE_RESOLUTION|>--- conflicted
+++ resolved
@@ -25,14 +25,8 @@
         </filesystem>
     </resolvers>
     <modules>
-<<<<<<< HEAD
-        <!-- Custom SmartSprites until 0.2.10 is released -->
-        <module organisation="com.carrotsearch" name="smartsprites"
-            revision="0.2.10-vaadin" resolver="custom-smartsprites" />
         <module organisation="com.vaadin" name="vaadin-testbench"
             resolver="vaadin-addons" />
-=======
->>>>>>> 54ffbdb7
         <module organisation="com.vaadin" name="vaadin-buildhelpers"
             resolver="build-temp" />
         <module organisation="com.vaadin" name="vaadin-shared"
